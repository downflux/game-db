package collider

import (
	"fmt"
	"sync"
	"time"

	"github.com/downflux/go-collider/internal/collider"
	"github.com/downflux/go-collider/internal/kinematics"
	"github.com/downflux/go-database/agent"
	"github.com/downflux/go-database/database"
	"github.com/downflux/go-database/feature"
	"github.com/downflux/go-database/projectile"
	"github.com/downflux/go-geometry/2d/vector"
	"github.com/downflux/go-geometry/2d/vector/polar"
)

var (
	// DefaultO provides a default set of options for setting up the
	// collider. The values here are tailored to an N = 1000 simulation, and
	// is dependent on a variety of factors, e.g. CPU count.
	DefaultO O = O{
		PoolSize: 24,
	}
)

type O struct {
	DB       *database.DB
	PoolSize int
}

type C struct {
	db       *database.DB
	poolSize int
}

func New(o O) *C {
	if o.PoolSize < 2 {
		panic(fmt.Sprintf("PoolSize specified %v is smaller than the minimum value of 2", o.PoolSize))
	}
	return &C{
		db:       o.DB,
		poolSize: o.PoolSize,
	}
}

func (c *C) generate(d time.Duration) ([]am, []pm) {
	ams := make([]am, 0, 256)
	pms := make([]pm, 0, 256)

<<<<<<< HEAD
	amsch := make(chan am, 256)
	pmsch := make(chan pm, 256)

	go func(amsch chan<- am, pmsch chan<- pm) {
=======
	return c.getFeatureOrDie(x)
}

// GetOrDie returns an agent from the scene. This function may be called
// concurrently.
func (c *C) GetOrDie(x id.ID) *agent.A {
	c.bvhL.RLock()
	defer c.bvhL.RUnlock()

	return c.getOrDie(x)
}

func (c *C) getFeatureOrDie(x id.ID) *feature.F {
	f, ok := c.features[x]
	if !ok {
		panic(fmt.Sprintf("cannot find feature %v", x))
	}

	return f
}

func (c *C) getOrDie(x id.ID) *agent.A {
	a, ok := c.agents[x]
	if !ok {
		a = c.projectiles[x]
	}
	if a == nil {
		panic(fmt.Sprintf("cannot find agent %v", x))
	}
	return a
}

// SetPosition sets the agent's position directly. This is not part of a normal
// user's calling pattern -- the user should default to the collision resolution
// library's Tick() to set the position indirectly. This functino is used for
// when a user wants to specify an e.g. teleportation event. This function may
// be called concurrently.
func (c *C) SetPosition(x id.ID, v vector.V) {
	c.bvhL.Lock()
	defer c.bvhL.Unlock()

	a := c.getOrDie(x)
	a.Position().M().Copy(v)

	if !a.IsProjectile() {
		c.bvh.Update(x, agent.AABB(a.Position(), a.Radius()))
	}
}

// SetTargetVelocity sets the agent's new target velocity vector. This function
// is called when an agent's goal vector is updated. This function may be called
// concurrently.
func (c *C) SetTargetVelocity(x id.ID, v vector.V) {
	// SetVelocity does not mutate the BVH, but the central Tick function
	// does need to read the velocity.
	c.bvhL.RLock()
	defer c.bvhL.RUnlock()

	c.getOrDie(x).TargetVelocity().M().Copy(v)
}

func (c *C) generate(d time.Duration) []result {
	results := make([]result, 0, 256)

	in := make(chan *agent.A, 256)
	out := make(chan result, 256)

	go func(ch chan<- *agent.A) {
		for _, a := range c.agents {
			ch <- a
		}
		close(ch)
	}(in)

	go func(in <-chan *agent.A, out chan<- result) {
>>>>>>> 7f9c234e

		var wg sync.WaitGroup

		wg.Add(c.poolSize)
		go func(ch chan<- pm) {
			defer wg.Done()
<<<<<<< HEAD
			for p := range c.db.ProjectileList() {
				pmsch <- pm{
					projectile: p,
					v:          p.Velocity(),
					h:          polar.Polar(vector.Unit(p.Velocity())),
=======
			for _, a := range c.projectiles {
				out <- result{
					agent:    a,
					velocity: a.TargetVelocity(),
					heading: a.Heading(),
>>>>>>> 7f9c234e
				}
			}
			close(ch)
		}(pmsch)

		in := c.db.AgentList()
		for i := 0; i < c.poolSize-1; i++ {
			go func(out chan<- am) {
				defer wg.Done()
				for a := range in {
					v := vector.M{0, 0}
					v.Copy(a.TargetVelocity())

					aabb := a.AABB()
					ns := c.db.AgentQuery(aabb, func(b agent.RO) bool { return collider.IsSquishableColliding(a, b) })
					fs := c.db.FeatureQuery(aabb, func(f feature.RO) bool { return collider.IsCollidingFeature(a, f) })

<<<<<<< HEAD
					for _, f := range fs {
						kinematics.SetFeatureCollisionVelocity(a, f, v)
					}

					// Check for collisions which the agent
					// cares about, e.g. care about
					// squishability.
					for _, n := range ns {
						kinematics.SetCollisionVelocity(a, n, v)
=======
					// Check for collisions which the agent
					// cares about, e.g. care about
					// squishability. These functions set
					// the input vector v to ensure that the
					// normal components of the velocity is
					// filtered out for each individual
					// entity. However, this method is not
					// always reliable, and a multi-body
					// collision may flip the velocity back
					// into the body of an existing entity.
					for _, y := range fs {
						kinematics.SetFeatureCollisionVelocity(a, c.features[y], v)
					}
					for _, y := range ns {
						kinematics.SetCollisionVelocity(a, c.agents[y], v)
>>>>>>> 7f9c234e
					}

					// Second pass ensures agent is not
					// colliding with any static features.
<<<<<<< HEAD
					for _, f := range fs {
						kinematics.ClampFeatureCollisionVelocity(a, f, v)
					}

					// Second pass across neighbors forces
					// the velocity to zero if a velocity
					// has flip-flopped back into the
					// forbidden zone of another agent.
					for _, n := range ns {
						kinematics.ClampCollisionVelocity(a, n, v)
=======
					// or neighbors and forces the velocity
					// to zero if it has flip-flopped back
					// into the forbidden zone of another
					// entity.
					for _, y := range fs {
						kinematics.ClampFeatureCollisionVelocity(a, c.features[y], v)
					}
					for _, y := range ns {
						kinematics.ClampCollisionVelocity(a, c.agents[y], v)
>>>>>>> 7f9c234e
					}

					kinematics.ClampVelocity(a, v)
					kinematics.ClampAcceleration(a, v, d)

<<<<<<< HEAD
					// N.B.: The velocity can be further
					// reduced to zero here due to the
					// physical limitations of the agent.
=======
					// N.B.: The velocity can be further reduced to
					// zero here due to the physical limitations of
					// the agent.
>>>>>>> 7f9c234e
					h := polar.M{0, 0}
					h.Copy(a.Heading())
					kinematics.ClampHeading(a, d, v, h)

<<<<<<< HEAD
					out <- am{
						agent: a,
						v:     v.V(),
						h:     h.V(),
=======
					out <- result{
						agent:    a,
						velocity: v.V(),
						heading:  h.V(),
>>>>>>> 7f9c234e
					}
				}
			}(amsch)
		}

		wg.Wait()
		close(amsch)

	}(amsch, pmsch)

	for r := range amsch {
		ams = append(ams, r)
	}
	for r := range pmsch {
		pms = append(pms, r)
	}

	return ams, pms
}

// Tick advances the world by one tick. During this execution, agents must not
// be modified by the user.
func (c *C) Tick(d time.Duration) {
<<<<<<< HEAD
	t := float64(d) / float64(time.Second)

	ams, pms := c.generate(d)
	// Concurrent BVH ams is not supported.
	for _, r := range ams {
		c.db.AgentSetPosition(r.agent.ID(), vector.Add(r.agent.Position(), vector.Scale(t, r.v)))
		c.db.AgentSetHeading(r.agent.ID(), r.h)
		c.db.AgentSetVelocity(r.agent.ID(), r.v)
=======
	c.bvhL.Lock()
	defer c.bvhL.Unlock()

	in := make(chan result, 256)
	go func(ch chan<- result) {
		for _, r := range c.generate(d) {
			ch <- r
		}
		close(ch)
	}(in)

	t := float64(d) / float64(time.Second)

	var wg sync.WaitGroup
	wg.Add(c.poolSize)

	for i := 0; i < c.poolSize; i++ {
		go func(ch <-chan result) {
			defer wg.Done()
			for r := range ch {
				r.agent.Position().M().Add(vector.Scale(t, r.velocity))
				r.agent.Heading().M().Copy(r.heading)
				r.agent.Velocity().M().Copy(r.velocity)
			}
		}(in)
>>>>>>> 7f9c234e
	}
	for _, r := range pms {
		c.db.ProjectileSetPosition(r.projectile.ID(), vector.Add(r.projectile.Position(), vector.Scale(t, r.v)))
		c.db.ProjectileSetHeading(r.projectile.ID(), r.h)
		c.db.ProjectileSetVelocity(r.projectile.ID(), r.v)
	}
}

<<<<<<< HEAD
type pm struct {
	projectile projectile.RO
	v          vector.V
	h          polar.V
}

type am struct {
	agent agent.RO
	v     vector.V
	h     polar.V
=======
type result struct {
	agent    *agent.A
	velocity vector.V
	heading  polar.V
>>>>>>> 7f9c234e
}<|MERGE_RESOLUTION|>--- conflicted
+++ resolved
@@ -48,107 +48,20 @@
 	ams := make([]am, 0, 256)
 	pms := make([]pm, 0, 256)
 
-<<<<<<< HEAD
 	amsch := make(chan am, 256)
 	pmsch := make(chan pm, 256)
 
 	go func(amsch chan<- am, pmsch chan<- pm) {
-=======
-	return c.getFeatureOrDie(x)
-}
-
-// GetOrDie returns an agent from the scene. This function may be called
-// concurrently.
-func (c *C) GetOrDie(x id.ID) *agent.A {
-	c.bvhL.RLock()
-	defer c.bvhL.RUnlock()
-
-	return c.getOrDie(x)
-}
-
-func (c *C) getFeatureOrDie(x id.ID) *feature.F {
-	f, ok := c.features[x]
-	if !ok {
-		panic(fmt.Sprintf("cannot find feature %v", x))
-	}
-
-	return f
-}
-
-func (c *C) getOrDie(x id.ID) *agent.A {
-	a, ok := c.agents[x]
-	if !ok {
-		a = c.projectiles[x]
-	}
-	if a == nil {
-		panic(fmt.Sprintf("cannot find agent %v", x))
-	}
-	return a
-}
-
-// SetPosition sets the agent's position directly. This is not part of a normal
-// user's calling pattern -- the user should default to the collision resolution
-// library's Tick() to set the position indirectly. This functino is used for
-// when a user wants to specify an e.g. teleportation event. This function may
-// be called concurrently.
-func (c *C) SetPosition(x id.ID, v vector.V) {
-	c.bvhL.Lock()
-	defer c.bvhL.Unlock()
-
-	a := c.getOrDie(x)
-	a.Position().M().Copy(v)
-
-	if !a.IsProjectile() {
-		c.bvh.Update(x, agent.AABB(a.Position(), a.Radius()))
-	}
-}
-
-// SetTargetVelocity sets the agent's new target velocity vector. This function
-// is called when an agent's goal vector is updated. This function may be called
-// concurrently.
-func (c *C) SetTargetVelocity(x id.ID, v vector.V) {
-	// SetVelocity does not mutate the BVH, but the central Tick function
-	// does need to read the velocity.
-	c.bvhL.RLock()
-	defer c.bvhL.RUnlock()
-
-	c.getOrDie(x).TargetVelocity().M().Copy(v)
-}
-
-func (c *C) generate(d time.Duration) []result {
-	results := make([]result, 0, 256)
-
-	in := make(chan *agent.A, 256)
-	out := make(chan result, 256)
-
-	go func(ch chan<- *agent.A) {
-		for _, a := range c.agents {
-			ch <- a
-		}
-		close(ch)
-	}(in)
-
-	go func(in <-chan *agent.A, out chan<- result) {
->>>>>>> 7f9c234e
-
 		var wg sync.WaitGroup
 
 		wg.Add(c.poolSize)
 		go func(ch chan<- pm) {
 			defer wg.Done()
-<<<<<<< HEAD
 			for p := range c.db.ProjectileList() {
 				pmsch <- pm{
 					projectile: p,
-					v:          p.Velocity(),
-					h:          polar.Polar(vector.Unit(p.Velocity())),
-=======
-			for _, a := range c.projectiles {
-				out <- result{
-					agent:    a,
-					velocity: a.TargetVelocity(),
-					heading: a.Heading(),
->>>>>>> 7f9c234e
+					v:          p.TargetVelocity(),
+					h:          polar.Polar(vector.Unit(p.TargetVelocity())),
 				}
 			}
 			close(ch)
@@ -166,17 +79,10 @@
 					ns := c.db.AgentQuery(aabb, func(b agent.RO) bool { return collider.IsSquishableColliding(a, b) })
 					fs := c.db.FeatureQuery(aabb, func(f feature.RO) bool { return collider.IsCollidingFeature(a, f) })
 
-<<<<<<< HEAD
 					for _, f := range fs {
 						kinematics.SetFeatureCollisionVelocity(a, f, v)
 					}
 
-					// Check for collisions which the agent
-					// cares about, e.g. care about
-					// squishability.
-					for _, n := range ns {
-						kinematics.SetCollisionVelocity(a, n, v)
-=======
 					// Check for collisions which the agent
 					// cares about, e.g. care about
 					// squishability. These functions set
@@ -187,17 +93,12 @@
 					// always reliable, and a multi-body
 					// collision may flip the velocity back
 					// into the body of an existing entity.
-					for _, y := range fs {
-						kinematics.SetFeatureCollisionVelocity(a, c.features[y], v)
-					}
-					for _, y := range ns {
-						kinematics.SetCollisionVelocity(a, c.agents[y], v)
->>>>>>> 7f9c234e
+					for _, n := range ns {
+						kinematics.SetCollisionVelocity(a, n, v)
 					}
 
 					// Second pass ensures agent is not
 					// colliding with any static features.
-<<<<<<< HEAD
 					for _, f := range fs {
 						kinematics.ClampFeatureCollisionVelocity(a, f, v)
 					}
@@ -208,46 +109,19 @@
 					// forbidden zone of another agent.
 					for _, n := range ns {
 						kinematics.ClampCollisionVelocity(a, n, v)
-=======
-					// or neighbors and forces the velocity
-					// to zero if it has flip-flopped back
-					// into the forbidden zone of another
-					// entity.
-					for _, y := range fs {
-						kinematics.ClampFeatureCollisionVelocity(a, c.features[y], v)
-					}
-					for _, y := range ns {
-						kinematics.ClampCollisionVelocity(a, c.agents[y], v)
->>>>>>> 7f9c234e
 					}
 
-					kinematics.ClampVelocity(a, v)
-					kinematics.ClampAcceleration(a, v, d)
-
-<<<<<<< HEAD
-					// N.B.: The velocity can be further
-					// reduced to zero here due to the
-					// physical limitations of the agent.
-=======
 					// N.B.: The velocity can be further reduced to
 					// zero here due to the physical limitations of
 					// the agent.
->>>>>>> 7f9c234e
 					h := polar.M{0, 0}
 					h.Copy(a.Heading())
 					kinematics.ClampHeading(a, d, v, h)
 
-<<<<<<< HEAD
 					out <- am{
 						agent: a,
 						v:     v.V(),
 						h:     h.V(),
-=======
-					out <- result{
-						agent:    a,
-						velocity: v.V(),
-						heading:  h.V(),
->>>>>>> 7f9c234e
 					}
 				}
 			}(amsch)
@@ -271,7 +145,6 @@
 // Tick advances the world by one tick. During this execution, agents must not
 // be modified by the user.
 func (c *C) Tick(d time.Duration) {
-<<<<<<< HEAD
 	t := float64(d) / float64(time.Second)
 
 	ams, pms := c.generate(d)
@@ -280,33 +153,6 @@
 		c.db.AgentSetPosition(r.agent.ID(), vector.Add(r.agent.Position(), vector.Scale(t, r.v)))
 		c.db.AgentSetHeading(r.agent.ID(), r.h)
 		c.db.AgentSetVelocity(r.agent.ID(), r.v)
-=======
-	c.bvhL.Lock()
-	defer c.bvhL.Unlock()
-
-	in := make(chan result, 256)
-	go func(ch chan<- result) {
-		for _, r := range c.generate(d) {
-			ch <- r
-		}
-		close(ch)
-	}(in)
-
-	t := float64(d) / float64(time.Second)
-
-	var wg sync.WaitGroup
-	wg.Add(c.poolSize)
-
-	for i := 0; i < c.poolSize; i++ {
-		go func(ch <-chan result) {
-			defer wg.Done()
-			for r := range ch {
-				r.agent.Position().M().Add(vector.Scale(t, r.velocity))
-				r.agent.Heading().M().Copy(r.heading)
-				r.agent.Velocity().M().Copy(r.velocity)
-			}
-		}(in)
->>>>>>> 7f9c234e
 	}
 	for _, r := range pms {
 		c.db.ProjectileSetPosition(r.projectile.ID(), vector.Add(r.projectile.Position(), vector.Scale(t, r.v)))
@@ -315,7 +161,6 @@
 	}
 }
 
-<<<<<<< HEAD
 type pm struct {
 	projectile projectile.RO
 	v          vector.V
@@ -326,10 +171,4 @@
 	agent agent.RO
 	v     vector.V
 	h     polar.V
-=======
-type result struct {
-	agent    *agent.A
-	velocity vector.V
-	heading  polar.V
->>>>>>> 7f9c234e
 }