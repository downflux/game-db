--- conflicted
+++ resolved
@@ -65,18 +65,11 @@
 			v := vector.M{0, 0}
 			v.Copy(c.v)
 
-<<<<<<< HEAD
 			a := magent.New(0, agent.O{
-				Velocity: vector.V{0, 0},
-				Heading:  polar.V{1, 0},
-				Position: c.p,
-				Flags:    flags.FSizeSmall,
-=======
-			a := agent.New(agent.O{
 				TargetVelocity: vector.V{0, 0},
 				Heading:        polar.V{1, 0},
 				Position:       c.p,
->>>>>>> 7f9c234e
+				Flags:          flags.FSizeSmall,
 			})
 			f := mfeature.New(0, feature.O{
 				Min: vector.V(c.aabb.Min()),
@@ -122,30 +115,17 @@
 			v := vector.M{0, 0}
 			v.Copy(c.v)
 
-<<<<<<< HEAD
 			a := magent.New(1, agent.O{
-				Velocity: vector.V{0, 0},
-				Heading:  polar.V{1, 0},
-				Position: c.p,
-				Flags:    flags.FSizeSmall,
-			})
-			b := magent.New(2, agent.O{
-				Velocity: vector.V{0, 0},
-				Heading:  polar.V{1, 0},
-				Position: c.q,
-				Flags:    flags.FSizeSmall,
-=======
-			a := agent.New(agent.O{
 				TargetVelocity: vector.V{0, 0},
 				Heading:        polar.V{1, 0},
 				Position:       c.p,
-			})
-			agent.SetID(a, 1)
-			b := agent.New(agent.O{
+				Flags:          flags.FSizeSmall,
+			})
+			b := magent.New(2, agent.O{
 				TargetVelocity: vector.V{0, 0},
 				Heading:        polar.V{1, 0},
 				Position:       c.q,
->>>>>>> 7f9c234e
+				Flags:          flags.FSizeSmall,
 			})
 			ClampCollisionVelocity(a, b, v)
 
@@ -159,7 +139,7 @@
 func TestClampAcceleration(t *testing.T) {
 	type config struct {
 		name            string
-		tv              vector.V
+		agentVelocity   vector.V
 		v               vector.V
 		maxAcceleration float64
 		want            vector.V
@@ -168,15 +148,15 @@
 	configs := []config{
 		{
 			name:            "TooSudden",
-			tv:              vector.V{1, 0},
 			v:               vector.V{10, 0},
+			agentVelocity:   vector.V{1, 0},
 			maxAcceleration: 1,
 			want:            vector.V{2, 0},
 		},
 		{
 			name:            "AlwaysStop",
-			tv:              vector.V{100, 0},
 			v:               vector.V{0, 0},
+			agentVelocity:   vector.V{100, 0},
 			maxAcceleration: 0,
 			want:            vector.V{0, 0},
 		},
@@ -188,7 +168,7 @@
 				Heading:  polar.V{1, 0},
 				Position: vector.V{0, 0},
 
-				TargetVelocity:  c.tv,
+				Velocity:        c.agentVelocity,
 				MaxAcceleration: c.maxAcceleration,
 				Flags:           flags.FSizeSmall,
 			})
@@ -227,17 +207,10 @@
 
 	for _, c := range configs {
 		t.Run(c.name, func(t *testing.T) {
-<<<<<<< HEAD
 			a := magent.New(0, agent.O{
-				Position: vector.V{0, 0},
-				Heading:  polar.V{1, 0},
-				Velocity: vector.V{0, 0},
-=======
-			a := agent.New(agent.O{
 				Position:       vector.V{0, 0},
 				Heading:        polar.V{1, 0},
 				TargetVelocity: vector.V{0, 0},
->>>>>>> 7f9c234e
 
 				MaxVelocity: c.maxVelocity,
 				Flags:       flags.FSizeSmall,
@@ -369,18 +342,11 @@
 			v := vector.M{0, 0}
 			v.Copy(c.v)
 
-<<<<<<< HEAD
 			a := magent.New(0, agent.O{
-				Heading:  polar.V{1, 0},
-				Velocity: vector.V{0, 0},
-				Position: c.p,
-				Flags:    flags.FSizeSmall,
-=======
-			a := agent.New(agent.O{
 				Heading:        polar.V{1, 0},
 				TargetVelocity: vector.V{0, 0},
 				Position:       c.p,
->>>>>>> 7f9c234e
+				Flags:          flags.FSizeSmall,
 			})
 			for _, aabb := range c.aabbs {
 				f := mfeature.New(0, feature.O{
@@ -483,32 +449,18 @@
 			v := vector.M{0, 0}
 			v.Copy(c.v)
 
-<<<<<<< HEAD
 			a := magent.New(1, agent.O{
-				Velocity: vector.V{0, 0},
-				Heading:  polar.V{1, 0},
-				Position: c.p,
-				Flags:    flags.FSizeSmall,
-=======
-			a := agent.New(agent.O{
 				TargetVelocity: vector.V{0, 0},
 				Heading:        polar.V{1, 0},
 				Position:       c.p,
->>>>>>> 7f9c234e
+				Flags:          flags.FSizeSmall,
 			})
 			for _, q := range c.qs {
-<<<<<<< HEAD
 				b := magent.New(2, agent.O{
-					Velocity: vector.V{0, 0},
-					Heading:  polar.V{1, 0},
-					Position: q,
-					Flags:    flags.FSizeSmall,
-=======
-				b := agent.New(agent.O{
 					TargetVelocity: vector.V{0, 0},
 					Heading:        polar.V{1, 0},
 					Position:       q,
->>>>>>> 7f9c234e
+					Flags:          flags.FSizeSmall,
 				})
 				SetCollisionVelocity(a, b, v)
 			}
@@ -559,18 +511,13 @@
 
 	for _, c := range configs {
 		t.Run(c.name, func(t *testing.T) {
-<<<<<<< HEAD
-			a := magent.New(0, agent.O{
-				Velocity:           vector.V{0, 0},
-=======
 			h := polar.M{0, 0}
 			h.Copy(c.h)
 			v := vector.M{0, 0}
 			v.Copy(c.v)
 
-			a := agent.New(agent.O{
+			a := magent.New(0, agent.O{
 				TargetVelocity:     vector.V{0, 0},
->>>>>>> 7f9c234e
 				Position:           vector.V{0, 0},
 				Heading:            c.h,
 				MaxAngularVelocity: c.omega,
